--- conflicted
+++ resolved
@@ -7,24 +7,12 @@
 #include "core/common/common.h"
 
 namespace LotusIR {
-<<<<<<< HEAD
-static const std::string kNoOp = "NoOp";
-static const std::string kConstant = "Constant";
-static const std::string kFunctionOp = "_kFunctionOp";
-static const std::string kConstantValue = "value";
-static const std::string kOnnxDomain = "";
-static const std::string kMLDomain = "ai.onnx.ml";
-static const std::string kMSDomain = "com.microsoft";
-static const std::string kCpuExecutionProvider = "CPUExecutionProvider";
-
-=======
-constexpr const char* kNoOp = "NoOp";
-constexpr const char* kConstant = "Constant";
-constexpr const char* kFunctionOp = "_kFunctionOp";
-constexpr const char* kConstantValue = "value";
-constexpr const char* kOnnxDomain = "";
-constexpr const char* kMLDomain = "ai.onnx.ml";
-constexpr const char* kMSDomain = "com.microsoft";
-constexpr const char* kCpuExecutionProvider = "CPUExecutionProvider";
->>>>>>> 3bf897f9
+constexpr char* kNoOp = "NoOp";
+constexpr char* kConstant = "Constant";
+constexpr char* kFunctionOp = "_kFunctionOp";
+constexpr char* kConstantValue = "value";
+constexpr char* kOnnxDomain = "";
+constexpr char* kMLDomain = "ai.onnx.ml";
+constexpr char* kMSDomain = "com.microsoft";
+constexpr char* kCpuExecutionProvider = "CPUExecutionProvider";
 }  // namespace LotusIR