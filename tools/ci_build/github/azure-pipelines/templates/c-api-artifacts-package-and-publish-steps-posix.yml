# sets up common build tools for the windows build machines before build

parameters:
  buildConfig: 'RelWithDebInfo'
  artifactName: 'onnxruntime-linux-x64'
  libraryName: 'libonnxruntime.so'
steps:
    - task: CmdLine@2
      displayName: 'Copy build artifacts for zipping'
      inputs:
        script: |
          mkdir $(Build.BinariesDirectory)/${{parameters.artifactName}}
          mkdir $(Build.BinariesDirectory)/${{parameters.artifactName}}/lib
          mkdir $(Build.BinariesDirectory)/${{parameters.artifactName}}/include
<<<<<<< HEAD
          echo "Directories created"            
=======
          echo "Directories created"
>>>>>>> 7218be4f
          cp $(Build.BinariesDirectory)/${{parameters.buildConfig}}/${{parameters.libraryName}} $(Build.BinariesDirectory)/${{parameters.artifactName}}/lib
          cp $(Build.SourcesDirectory)/include/onnxruntime/core/session/onnxruntime_c_api.h  $(Build.BinariesDirectory)/${{parameters.artifactName}}/include
          # copy the README, licence and TPN
          cp $(Build.SourcesDirectory)/README.md $(Build.BinariesDirectory)/${{parameters.artifactName}}/README.md
          cp $(Build.SourcesDirectory)/docs/C_API.md $(Build.BinariesDirectory)/${{parameters.artifactName}}/C_API.md
          cp $(Build.SourcesDirectory)/LICENSE $(Build.BinariesDirectory)/${{parameters.artifactName}}/LICENSE
          cp $(Build.SourcesDirectory)/ThirdPartyNotices.txt $(Build.BinariesDirectory)/${{parameters.artifactName}}/ThirdPartyNotices.txt

        workingDirectory: '$(Build.BinariesDirectory)/${{parameters.buildConfig}}'

    - task: ArchiveFiles@2
      inputs:
        rootFolderOrFile: '$(Build.BinariesDirectory)/${{parameters.artifactName}}'
        includeRootFolder: true
        archiveType: 'tar' # Options: zip, 7z, tar, wim
        tarCompression: 'gz'
        archiveFile: '$(Build.ArtifactStagingDirectory)/${{parameters.artifactName}}.tgz'
        replaceExistingArchive: true

    - task: PublishBuildArtifacts@1
      inputs:
        pathtoPublish: '$(Build.ArtifactStagingDirectory)/${{parameters.artifactName}}.tgz'
        artifactName: 'drop-${{parameters.artifactName}}'<|MERGE_RESOLUTION|>--- conflicted
+++ resolved
@@ -12,11 +12,7 @@
           mkdir $(Build.BinariesDirectory)/${{parameters.artifactName}}
           mkdir $(Build.BinariesDirectory)/${{parameters.artifactName}}/lib
           mkdir $(Build.BinariesDirectory)/${{parameters.artifactName}}/include
-<<<<<<< HEAD
-          echo "Directories created"            
-=======
           echo "Directories created"
->>>>>>> 7218be4f
           cp $(Build.BinariesDirectory)/${{parameters.buildConfig}}/${{parameters.libraryName}} $(Build.BinariesDirectory)/${{parameters.artifactName}}/lib
           cp $(Build.SourcesDirectory)/include/onnxruntime/core/session/onnxruntime_c_api.h  $(Build.BinariesDirectory)/${{parameters.artifactName}}/include
           # copy the README, licence and TPN
