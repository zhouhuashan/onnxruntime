--- conflicted
+++ resolved
@@ -215,12 +215,7 @@
   // subgraph SessionState. entry for node containing subgraph, with value containing attribute:SessionState pair
   // as a node may contain multiple subgraphs (e.g. 'If' has one for both the 'then' and 'else' branches).
   using SubgraphSessionStateMap =
-<<<<<<< HEAD
-      std::unordered_map<NodeIndex,
-                         std::unordered_map<std::string, gsl::not_null<const SessionState*>>>;
-=======
       std::unordered_map<onnxruntime::NodeIndex, std::unordered_map<std::string, std::unique_ptr<SessionState>>>;
->>>>>>> 360fc32d
   SubgraphSessionStateMap subgraph_session_states_;
 
 #ifdef USE_EIGEN_THREADPOOL
